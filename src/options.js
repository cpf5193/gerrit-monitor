// Copyright 2019 Google LLC
//
// Licensed under the Apache License, Version 2.0 (the "License");
// you may not use this file except in compliance with the License.
// You may obtain a copy of the License at
//
//     https://www.apache.org/licenses/LICENSE-2.0
//
// Unless required by applicable law or agreed to in writing, software
// distributed under the License is distributed on an "AS IS" BASIS,
// WITHOUT WARRANTIES OR CONDITIONS OF ANY KIND, either express or implied.
// See the License for the specific language governing permissions and
// limitations under the License.

import * as browser from './browser.js';
import * as config from './config.js';
import * as dombuilder from './dombuilder.js';
import * as gerrit from './gerrit.js';

// Option object.
export class Options {
  constructor() {
    this.instances_ = [];
    this.groupNames_ = [];
  }

  // Return the value for the instance option.
  instances() {
    return this.instances_;
  }

  // Return the value for the groupName option.
  groupNames() {
    return this.groupNames_;
  }

  // Sets the status text (with a timeout).
  setStatusText(text, opt_timeout) {
    browser.getElement('status').innerText = text;
    setTimeout(
        function() { browser.getElement('status').innerText = ''; },
        opt_timeout || 750);
  }

  // Add a new Gerrit instance, or enable the instance if it already exists.
  addGerritInstance(host, name, enabled) {
    for (var i = 0; i < this.instances_.length; i++) {
      var instance = this.instances_[i];
      if (instance.host === host) {
        instance.enabled = true;
        instance.name = name;
        browser.getElement('instance-' + i).checked = 'true';
        return;
      }
    }

    this.instances_.push({ host: host, name: name, enabled: enabled });
    var instance_index = this.instances_.length - 1;
    var instance = this.instances_[instance_index];

    // Calling setAttribute('for', checkbox_id) does not work during the
    // construction, so wait until the element have been created to set it.
    var labels = [];
    dombuilder.DomBuilder.attach(browser.getElement('instances'))
      .begin('tr')
        .begin('td')
          .begin('label')
            .appendText(name)
            .withCurrentNode(function(node) { labels.push(node); })
          .end('label')
        .end('td')
        .begin('td')
          .begin('label')
            .appendText(host)
            .withCurrentNode(function(node) { labels.push(node); })
          .end('label')
        .end('td')
        .begin('td')
          .addClass('center-aligned')
          .begin('input')
            .setAttribute('type', 'checkbox')
            .setAttribute('id', 'instance-' + instance_index)
            .setAttribute('checked', enabled)
            .withCurrentNode(function(node) {
              node.addEventListener('change', function() {
                instance.enabled = node.checked;
              });
            })
          .end('input')
        .end('td')
      .end('tr');

    labels.forEach(function(node) {
      node.setAttribute('for', 'instance-' + instance_index);
    });
  }

  // Add a new group name.
  addGroupName(groupName) {
<<<<<<< HEAD
    this.groupNames_.forEach((function(name) {
=======
    this.groupNames_.forEach(function(name) {
>>>>>>> 87aae507
      if (name === groupName) {
        this.setStatusText('Already have this group name');
        return;
      }
<<<<<<< HEAD
    }).bind(this));

    this.groupNames_.push(groupName);
    var groupNameIndex = this.groupNames_.length - 1;
=======
    });

    this.groupNames_.push(groupName);
>>>>>>> 87aae507

    dombuilder.DomBuilder.attach(browser.getElement('group-names'))
      .begin('li')
        .addClass('group-name')
<<<<<<< HEAD
        .setAttribute('id', `group-name-${groupNameIndex}`)
        .begin('span')
          .addClass('group-name-text')
          .addClass('left')
          .appendText(groupName)
          .end('span')
        .begin('span')
          .addClass('right')
          .begin('button')
            .addClass('delete-group-button')
            .appendText('Delete')
            .withCurrentNode((function(node) {
              node.addEventListener('click', (function() {
                this.deleteGroupName(groupNameIndex);
              }).bind(this))
            }).bind(this))
          .end('button')
        .end('span')
=======
        .appendText(groupName)
>>>>>>> 87aae507
      .end('li');
  }

  // Apply the restored Gerrit instance options.
  applyInstanceOptions(instances) {
    instances.forEach((function(instance) {
      this.addGerritInstance(instance.host, instance.name, instance.enabled);
    }).bind(this));
  }

  // Apply the restored Gerrit group name options.
  applyGroupNameOptions(groupNames) {
    groupNames.forEach(function(groupName) {
      this.addGroupName(groupName);
    }.bind(this));
  }

  // Restore the options from Chrome storage and update the option page.
  loadOptions() {
    return gerrit.fetchOptions().then((function(options) {
      this.applyInstanceOptions(options.instances);
      this.applyGroupNameOptions(options.groupNames);
    }).bind(this));
  }

  // Save the options to Chrome storage and update permissions.
  saveInstanceOptions() {
    var origins = [];
<<<<<<< HEAD
=======
    console.log(`groupNames: ${this.groupNames_}`);
>>>>>>> 87aae507
    var options = { instances: this.instances_, groupNames: this.groupNames_ };
    this.instances_.forEach(function(instance) {
      if (instance.enabled) {
        var match = config.ORIGIN_REGEXP.exec(instance.host);
        if (match !== null) {
          origins.push(match[1] + "/*");
        }
      }
    });
    return browser.setAllowedOrigins(origins)
      .then(function () {
        return browser.saveOptions(options);
      })
      .then((function () {
        this.setStatusText('Options saved.');
      }).bind(this))
      .catch((function (error) {
        this.setStatusText(String(error));
      }).bind(this));
  }

  // Save the options to Chrome storage and update permissions.
  saveGroupNameOptions() {
<<<<<<< HEAD
=======
    console.log('calling saveGroupNameOptions');
>>>>>>> 87aae507
    var groups = [];
    var invalidGroups = [];
    var options = { instances: this.instances_, groupNames: this.groupNames_ };
    this.groupNames_.forEach(function(groupName) {
      if (config.GROUP_NAME_REGEXP.exec(groupName) !== null) {
        groups.push(groupName);
      } else {
        invalidGroups.push(groupName);
      }
    });
    if (invalidGroups.length > 0) {
      this.setStatusText(`Invalid group names: ${invalidGroups.join(', ')}`);
<<<<<<< HEAD
    } else {
=======
    } else if (groups.length === 0) {
      this.setStatusText(`Nothing to save`);
    } else {
      console.log(`saveOptions: ${options}`);
>>>>>>> 87aae507
      browser.saveOptions(options)
        .then((function () {
          this.setStatusText('Options saved.');
        }).bind(this))
        .catch((function (error) {
          this.setStatusText(String(error));
        }).bind(this));
    }
  }

<<<<<<< HEAD
  // Delete a group name from the options.
  deleteGroupName(index) {
    this.groupNames_.splice(index, 1);
    browser.getElement(`group-name-${index}`).remove();
  }

  // Handle the addition of an instance name to the options.
=======
>>>>>>> 87aae507
  handleInstanceAdd() {
    browser.getElement('add-group-name').pattern = config.GROUP_NAME_PATTERN;
    browser.getElement('add-group-button').addEventListener('click', (function () {
      var name = browser.getElement('add-group-name').value;
      var match = config.GROUP_NAME_REGEXP.exec(name);
      if (match !== null) {
        this.addGroupName(name);
        browser.getElement('add-group-name').value = '';
      } else {
        this.setStatusText('Incorrect group name values.');
      }
    }).bind(this));
  }

<<<<<<< HEAD
  // Handle the addition of a group name to the options.
=======
>>>>>>> 87aae507
  handleGroupNameAdd() {
    browser.getElement('add-button-name').pattern = '.+';
    browser.getElement('add-button-host').pattern = config.ORIGIN_PATTERN;
    browser.getElement('add-button').addEventListener('click', (function () {
      var host = browser.getElement('add-button-host').value;
      var name = browser.getElement('add-button-name').value;

      var match = config.ORIGIN_REGEXP.exec(host);
      var host_is_valid = match !== null && match[0].length == host.length;
      if (host_is_valid && name.length !== 0) {
        this.addGerritInstance(host, name, true);
        browser.getElement('add-button-host').value = '';
        browser.getElement('add-button-name').value = '';
      } else {
        this.setStatusText('Incorrect instance values.');
      }
    }).bind(this));
  }

  // Main method.
  onLoaded() {
<<<<<<< HEAD
=======
    console.log('loading options');
>>>>>>> 87aae507
    this.loadOptions();

    this.handleInstanceAdd();
    this.handleGroupNameAdd();

    browser.getElement('save-instance-button').addEventListener('click', (function () {
<<<<<<< HEAD
=======
      console.log('save instance');
>>>>>>> 87aae507
      this.saveInstanceOptions();
    }).bind(this));

    browser.getElement('save-group-name-button').addEventListener('click', (function () {
<<<<<<< HEAD
=======
      console.log('save group name');
>>>>>>> 87aae507
      this.saveGroupNameOptions();
    }).bind(this));
  }
}

// Singleton Options object.
export var options = new Options();

// Called to initialize the options page.
browser.callWhenLoaded(function () { options.onLoaded(); });<|MERGE_RESOLUTION|>--- conflicted
+++ resolved
@@ -97,30 +97,19 @@
 
   // Add a new group name.
   addGroupName(groupName) {
-<<<<<<< HEAD
     this.groupNames_.forEach((function(name) {
-=======
-    this.groupNames_.forEach(function(name) {
->>>>>>> 87aae507
       if (name === groupName) {
         this.setStatusText('Already have this group name');
         return;
       }
-<<<<<<< HEAD
     }).bind(this));
 
     this.groupNames_.push(groupName);
     var groupNameIndex = this.groupNames_.length - 1;
-=======
-    });
-
-    this.groupNames_.push(groupName);
->>>>>>> 87aae507
 
     dombuilder.DomBuilder.attach(browser.getElement('group-names'))
       .begin('li')
         .addClass('group-name')
-<<<<<<< HEAD
         .setAttribute('id', `group-name-${groupNameIndex}`)
         .begin('span')
           .addClass('group-name-text')
@@ -139,9 +128,6 @@
             }).bind(this))
           .end('button')
         .end('span')
-=======
-        .appendText(groupName)
->>>>>>> 87aae507
       .end('li');
   }
 
@@ -170,10 +156,6 @@
   // Save the options to Chrome storage and update permissions.
   saveInstanceOptions() {
     var origins = [];
-<<<<<<< HEAD
-=======
-    console.log(`groupNames: ${this.groupNames_}`);
->>>>>>> 87aae507
     var options = { instances: this.instances_, groupNames: this.groupNames_ };
     this.instances_.forEach(function(instance) {
       if (instance.enabled) {
@@ -197,10 +179,6 @@
 
   // Save the options to Chrome storage and update permissions.
   saveGroupNameOptions() {
-<<<<<<< HEAD
-=======
-    console.log('calling saveGroupNameOptions');
->>>>>>> 87aae507
     var groups = [];
     var invalidGroups = [];
     var options = { instances: this.instances_, groupNames: this.groupNames_ };
@@ -213,14 +191,7 @@
     });
     if (invalidGroups.length > 0) {
       this.setStatusText(`Invalid group names: ${invalidGroups.join(', ')}`);
-<<<<<<< HEAD
     } else {
-=======
-    } else if (groups.length === 0) {
-      this.setStatusText(`Nothing to save`);
-    } else {
-      console.log(`saveOptions: ${options}`);
->>>>>>> 87aae507
       browser.saveOptions(options)
         .then((function () {
           this.setStatusText('Options saved.');
@@ -231,7 +202,6 @@
     }
   }
 
-<<<<<<< HEAD
   // Delete a group name from the options.
   deleteGroupName(index) {
     this.groupNames_.splice(index, 1);
@@ -239,8 +209,6 @@
   }
 
   // Handle the addition of an instance name to the options.
-=======
->>>>>>> 87aae507
   handleInstanceAdd() {
     browser.getElement('add-group-name').pattern = config.GROUP_NAME_PATTERN;
     browser.getElement('add-group-button').addEventListener('click', (function () {
@@ -255,10 +223,7 @@
     }).bind(this));
   }
 
-<<<<<<< HEAD
   // Handle the addition of a group name to the options.
-=======
->>>>>>> 87aae507
   handleGroupNameAdd() {
     browser.getElement('add-button-name').pattern = '.+';
     browser.getElement('add-button-host').pattern = config.ORIGIN_PATTERN;
@@ -280,28 +245,16 @@
 
   // Main method.
   onLoaded() {
-<<<<<<< HEAD
-=======
-    console.log('loading options');
->>>>>>> 87aae507
     this.loadOptions();
 
     this.handleInstanceAdd();
     this.handleGroupNameAdd();
 
     browser.getElement('save-instance-button').addEventListener('click', (function () {
-<<<<<<< HEAD
-=======
-      console.log('save instance');
->>>>>>> 87aae507
       this.saveInstanceOptions();
     }).bind(this));
 
     browser.getElement('save-group-name-button').addEventListener('click', (function () {
-<<<<<<< HEAD
-=======
-      console.log('save group name');
->>>>>>> 87aae507
       this.saveGroupNameOptions();
     }).bind(this));
   }
