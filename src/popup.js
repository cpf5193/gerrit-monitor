// Copyright 2019 Google LLC
//
// Licensed under the Apache License, Version 2.0 (the "License");
// you may not use this file except in compliance with the License.
// You may obtain a copy of the License at
//
//     https://www.apache.org/licenses/LICENSE-2.0
//
// Unless required by applicable law or agreed to in writing, software
// distributed under the License is distributed on an "AS IS" BASIS,
// WITHOUT WARRANTIES OR CONDITIONS OF ANY KIND, either express or implied.
// See the License for the specific language governing permissions and
// limitations under the License.

import * as browser from './browser.js';
import * as comm from './comm.js';
import * as config from './config.js';
import * as dombuilder from './dombuilder.js';
import * as gerrit from './gerrit.js';
import * as messages from './messages.js';

// The main widget in the popup.
class PopupWidget {
  constructor() {
    this.sections_ = [];
  }

  // Returns the section widgets displayed in this popup widget.
  getSections() {
    return this.sections_;
  }

  // Adds a section widget to this popup.
  addSection(section) {
    if (section != null)
      this.sections_.push(section);
  }

  // Renders this widget using the given builder.
  render(builder) {
    this.sections_.forEach(function (section) {
      section.render(builder);
    });
  }

  // Returns a new PopupWidget from search results.
  static create(results) {
    var categories = results.getCategoryMap();

    // Add sections in priority order.
    var widget = new PopupWidget();
    messages.SECTION_ORDERING.forEach(function (attention) {
      if (categories.has(attention)) {
        widget.addSection(SectionWidget.create(
            attention, categories.get(attention)));
      }
    });

    return widget;
  }
}

// A widget displaying a section of CLs.
class SectionWidget {
  constructor(attention) {
    this.attention_ = attention;
    this.cls_ = [];
  }

  // Adds a CL to be dislayed under this section.
  addChangelist(cl) {
    this.cls_.push(cl);
  }

  // Renders this widget using the given builder.
  render(builder) {
    var data = messages.POPUP_SECTION_DATA[this.attention_];
    builder
      .begin('div')
        .addClass('section')
        .addClass(data.className)
        .begin('div')
          .appendText(data.formatHeader(this.cls_.length))
          .addClass('sectionheader')
        .end('div')
        .forEach(this.cls_, function(cl, builder, index) {
          cl.render(builder);
        })
      .end('div');
  }

  // Returns a new SectionWidget with the CLs for the attention.
  static create(attention, cls) {
    var widget = new SectionWidget(attention);
    cls.forEach(function (cl) {
      widget.addChangelist(ChangelistWidget.wrap(cl));
    });
    return widget;
  }
}

// A widget displaying a single CL.
class ChangelistWidget {
  constructor(cl) {
    this.cl_ = cl;
  }

  // Returns an Url to open Gerrit at this CL.
  getGerritUrl() {
    return this.cl_.getGerritUrl();
  }

  // Returns the author of this CL.
  getAuthor() {
    return this.cl_.getAuthor();
  }

  // Returns the class of the status marker to use for this CL.
  getStatusMarker() {
    // Do not use colored status marker for the moment as the output feels
    // to crowded. TODO(sdefresne): revisit this eventually.
    return '';

    if (this.cl_.hasUnresolvedComments())
      return 'tbr';
    if (this.cl_.isSubmittable())
      return 'lgtm';
    return 'pending';
  }

  // Returns the CL size category.
  getSizeCategory() {
    return this.cl_.getSizeCategory();
  }

  // Returns the list of reviewers of this CL.
  getReviewers() {
    return this.cl_.getReviewers();
  }

  // Returns the CL description.
  getDescription() {
    return this.cl_.getDescription();
  }

  // Configure click event on the table row.
  setHeader(node) {
    node.addEventListener('click', (function () {
      browser.openUrl(this.getGerritUrl(), true);
    }).bind(this));
  }

  // Renders this widget using the given builder.
  render(builder) {
    builder
      .begin('div')
        .addClass('changelist')
        .begin('div')
          .addClass('changelistheader')
          .withCurrentNode(this.setHeader.bind(this))
          .begin('table')
            .addClass('changelisttable')
            .begin('tr')
              .begin('td')
                .begin('div')
                  .addClass('statusmarker')
                  .begin('div')
                    .addClass('marker')
                    .addClass(this.getStatusMarker() + 'marker')
                    .addClass(this.getSizeCategory() + 'size')
                  .end('div')
                .end('div')
              .end('td')
              .begin('td')
                .begin('div')
                  .addClass('author')
                  .appendText(this.getAuthor())
                .end('div')
              .end('td')
              .begin('td')
                .begin('div')
                  .addClass('reviewers')
                  .forEach(this.getReviewers(), function(info, builder, index) {
                    if (index > 0)
                      builder.appendText(', ');
                    var lgtm = info.value > 0;
                    builder
                      .begin('span')
                        .addClass(lgtm ? 'lgtmreviewer' : 'nolgtmreviewer')
                        .appendText(info.name)
                      .end('span');
                  })
                .end('div')
              .end('td')
              .begin('td')
                .begin('div')
                  .addClass('description')
                  .appendText(this.getDescription().getMessage())
                .end('div')
              .end('td')
            .end('tr')
          .end('table')
        .end('div')
      .end('div');
  }

  // Creates a changelist widget based on the given CL.
  static wrap(cl) {
    return new ChangelistWidget(cl);
  }
}

// Fetch data from the servers, then display the popup.
function displayPopup() {
  // Update the badge to show a loading state.
  browser.displayLoading();

  // Fetch the data from the servers, and then display the popup. The
  // promise returned by getSearchResults() is only rejected if there
  // are no servers configured, so deal appropriately with the error.
  return getSearchResults()
    .then(function(wrapper) {
      var hideOverlay = false;
      if (wrapper.results !== undefined) {
        console.log('From getSearchResults: results = ${wrapper.results}');
        var widget = PopupWidget.create(wrapper.results);
        if (widget.getSections().length === 0) {
          setOverlayText(messages.NO_CLS_MESSAGE + '.');
          setElementVisibility('results', false);
        } else {
          widget.render(dombuilder.DomBuilder.attach(
              browser.getElement('results')));
          setElementVisibility('results', true);
          hideOverlay = true;
        }
      }

      if (wrapper.errors.length !== 0) {
        setLoginButtonVisible(
          wrapper.errors[0].error,
          wrapper.errors.map(function(error) {
            return error.host;
          }));
        hideOverlay = false;
      }

      setOverlayVisible(!hideOverlay);
    })
    .catch(function(error) {
      setGrantPermissionsButtonVisible(String(error));
    });
}

// Sets the message text of the overlay panel.
function setOverlayText(value) {
  browser.getElement('overlay-text').innerText = value;
};

// Toggles visibility of the overlay panel. The login link, if visible,
// will be hidden together with the overlay.
function setOverlayVisible(visible) {
  setElementVisibility('overlay', visible);
};

// Toggles visibility of the login button in the overlay. Requires the
// overlay to be visible as well. If limit_to_those_hosts is defined,
// then it can be used to restrict the button to only open a subset of
// the hosts.
function setLoginButtonVisible(overlay_text, limit_to_those_hosts) {
  setOverlayText(overlay_text);
  setElementVisibility('login', true);

  var button = browser.getElement('login-button');
  button.addEventListener('click', function() {
    gerrit.fetchAllowedInstances().then(function(instances) {
      instances.forEach(function (instance) {
        var host = instance.host;
        if (!limit_to_those_hosts || limit_to_those_hosts.indexOf(host) != -1)
          browser.openUrl(host + '/dashboard/self', false);
      });
    });
  });
};

// Presents a button to allow user to grant permissions to access the gerrit
// host (should eventually move to the configuration page).
function setGrantPermissionsButtonVisible(overlay_text) {
  setOverlayText(overlay_text);
  setElementVisibility('permissions', true);

  var button = browser.getElement('permissions-button');
  button.addEventListener('click', function() {
    browser.openOptionsPage();
  });
};

// Configure the visibility of the element with the given identitifer.
function setElementVisibility(identifier, visible) {
  browser.getElement(identifier).style.display = visible ? null : 'none';
};

// Calls the badge page to get the search results.
function getSearchResults() {
  return gerrit.fetchOptions().then(function(options) {
    var hosts = options.instances.map(function(instance) { return instance.host; });
<<<<<<< HEAD
    return comm.sendMessage('getSearchResults', {
      hosts,
      groupNames: options.groupNames
    })
    .then(function(wrapper) {
      var results = undefined;
      if (wrapper.results.length !== 0) {
        results = new gerrit.SearchResults(wrapper.results.map(
          function(result) {
            return gerrit.SearchResult.wrap(
              result.host, result.user, result.data);
          }));
      }
=======
    return comm.sendMessage('getSearchResults', { hosts, groupNames: options.groupNames })
      .then(function(wrapper) {
        var results = undefined;
        if (wrapper.results.length !== 0) {
          results = new gerrit.SearchResults(wrapper.results.map(
            function(result) {
              return gerrit.SearchResult.wrap(
                result.host, result.user, result.data);
            }));
        }
>>>>>>> 87aae507

      return Promise.resolve({
        results: results,
        errors: wrapper.errors
      });
    });
  });
};

// Main method.
function onLoaded() {
  displayPopup();
};

// Called to initialize the popup.
browser.callWhenLoaded(onLoaded);<|MERGE_RESOLUTION|>--- conflicted
+++ resolved
@@ -303,7 +303,6 @@
 function getSearchResults() {
   return gerrit.fetchOptions().then(function(options) {
     var hosts = options.instances.map(function(instance) { return instance.host; });
-<<<<<<< HEAD
     return comm.sendMessage('getSearchResults', {
       hosts,
       groupNames: options.groupNames
@@ -317,18 +316,6 @@
               result.host, result.user, result.data);
           }));
       }
-=======
-    return comm.sendMessage('getSearchResults', { hosts, groupNames: options.groupNames })
-      .then(function(wrapper) {
-        var results = undefined;
-        if (wrapper.results.length !== 0) {
-          results = new gerrit.SearchResults(wrapper.results.map(
-            function(result) {
-              return gerrit.SearchResult.wrap(
-                result.host, result.user, result.data);
-            }));
-        }
->>>>>>> 87aae507
 
       return Promise.resolve({
         results: results,
